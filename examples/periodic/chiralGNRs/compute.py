--- conflicted
+++ resolved
@@ -14,11 +14,7 @@
 
 for m_i in m:
     for w_i in w:
-<<<<<<< HEAD
         geom = geom.cgnr(n,m_i,w_i)
-=======
-        geom = geometry.cgnr(n,m_i,w_i).uc
->>>>>>> 754377d5
         directory = '%i-%i-%i'%(n,m_i,w_i)
         print('Doing', directory)
         if not os.path.isdir(directory):

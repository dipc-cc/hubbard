--- conflicted
+++ resolved
@@ -98,8 +98,6 @@
         p.set_title(r'Edge sites of [%s]'%directory)
         p.savefig(directory+'/edge_sites.pdf')
 
-<<<<<<< HEAD
-=======
 def band_inv(n,m,w):
     # Computes the parity of the VB and CB at Gamma and the edge of the BZ (X)
     geom = cgnr(n,m,w)
@@ -128,7 +126,6 @@
     return VB_G.real*VB_K.real
 
 
->>>>>>> f0f6996b
 n = 3
 m = 1
 g = analyze(n, m, 4)
